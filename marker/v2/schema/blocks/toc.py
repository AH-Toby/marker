--- conflicted
+++ resolved
@@ -1,22 +1,15 @@
-<<<<<<< HEAD
 from typing import List
 
 from tabled.formats import html_format
 from tabled.schema import SpanTableCell
 
-=======
 from marker.v2.schema import BlockTypes
->>>>>>> e6629720
 from marker.v2.schema.blocks import Block
 
 
 class TableOfContents(Block):
-<<<<<<< HEAD
-    block_type: str = "TableOfContents"
+    block_type: str = BlockTypes.TableOfContents
     cells: List[SpanTableCell] | None = None
 
     def assemble_html(self, child_blocks, parent_structure=None):
-        return html_format(self.cells)
-=======
-    block_type: BlockTypes = BlockTypes.TableOfContents
->>>>>>> e6629720
+        return html_format(self.cells)