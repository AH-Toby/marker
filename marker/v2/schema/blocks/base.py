from __future__ import annotations

from typing import TYPE_CHECKING, Any, List, Literal, Optional

from pydantic import BaseModel, ConfigDict, field_validator

from marker.v2.schema import BlockTypes
from marker.v2.schema.polygon import PolygonBox

if TYPE_CHECKING:
    from marker.v2.schema.document import Document


class BlockOutput(BaseModel):
    html: str
    polygon: PolygonBox
    id: BlockId
    children: List[BlockOutput] | None = None


class BlockId(BaseModel):
    page_id: int
    block_id: int | None = None
    block_type: BlockTypes | None = None

    def __str__(self):
        if self.block_type is None or self.block_id is None:
            return f"/page/{self.page_id}"
        return f"/page/{self.page_id}/{self.block_type.name}/{self.block_id}"

    def __repr__(self):
        return str(self)

    def __eq__(self, other):
        if not isinstance(other, (BlockId, str)):
            return NotImplemented

        if isinstance(other, str):
            return str(self) == other
        else:
            return self.page_id == other.page_id and self.block_id == other.block_id and self.block_type == other.block_type

    @field_validator("block_type")
    @classmethod
    def validate_block_type(cls, v):
        from marker.v2.schema import BlockTypes
        if not v in BlockTypes:
            raise ValueError(f"Invalid block type: {v}")
        return v


class Block(BaseModel):
    polygon: PolygonBox
    block_type: Optional[BlockTypes] = None
    block_id: Optional[int] = None
    page_id: Optional[int] = None
    text_extraction_method: Optional[Literal['pdftext', 'surya']] = None
    structure: List[BlockId] | None = None  # The top-level page structure, which is the block ids in order
<<<<<<< HEAD
    rendered: Any | None = None  # The rendered output of the block
=======
    rendered: Any | None = None # The rendered output of the block
    text_extraction_method: str = "pdftext"
>>>>>>> 7556d534

    model_config = ConfigDict(arbitrary_types_allowed=True)

    @property
    def id(self) -> BlockId:
        return BlockId(
            page_id=self.page_id,
            block_id=self.block_id,
            block_type=self.block_type
        )

    def add_structure(self, block: Block):
        if self.structure is None:
            self.structure = [block.id]
        else:
            self.structure.append(block.id)

    def update_structure_item(self, old_id: BlockId, new_id: BlockId):
        if self.structure is not None:
            for i, item in enumerate(self.structure):
                if item == old_id:
                    self.structure[i] = new_id
                    break

    def remove_structure_items(self, block_ids: List[BlockId]):
        if self.structure is not None:
            self.structure = [item for item in self.structure if item not in block_ids]

    def raw_text(self, document: Document) -> str:
        from marker.v2.schema.text.line import Line
        from marker.v2.schema.text.span import Span

        if self.structure is None:
            if isinstance(self, Span):
                return self.text
            else:
                return ""

        text = ""
        for block_id in self.structure:
            block = document.get_block(block_id)
            text += block.raw_text(document)
            if isinstance(block, Line):
                text += "\n"
        return text

    def assemble_html(self, child_blocks, parent_structure=None):
        template = ""
        for c in child_blocks:
            template += f"<content-ref src='{c.id}'></content-ref>"
        return template

    def render(self, document, parent_structure):
        child_content = []
        if self.structure is not None and len(self.structure) > 0:
            for block_id in self.structure:
                block = document.get_block(block_id)
                child_content.append(block.render(document, self.structure))

        return BlockOutput(
            html=self.assemble_html(child_content, parent_structure),
            polygon=self.polygon,
            id=self.id,
            children=child_content
        )<|MERGE_RESOLUTION|>--- conflicted
+++ resolved
@@ -56,12 +56,7 @@
     page_id: Optional[int] = None
     text_extraction_method: Optional[Literal['pdftext', 'surya']] = None
     structure: List[BlockId] | None = None  # The top-level page structure, which is the block ids in order
-<<<<<<< HEAD
     rendered: Any | None = None  # The rendered output of the block
-=======
-    rendered: Any | None = None # The rendered output of the block
-    text_extraction_method: str = "pdftext"
->>>>>>> 7556d534
 
     model_config = ConfigDict(arbitrary_types_allowed=True)
 
