import os

from marker.processors import BaseProcessor
from marker.processors.llm.llm_table_merge import LLMTableMergeProcessor
from marker.providers.registry import provider_from_filepath

os.environ["TOKENIZERS_PARALLELISM"] = "false"  # disables a tokenizers warning

import inspect
from collections import defaultdict
<<<<<<< HEAD
from typing import Annotated, Any, Dict, List, Optional, Type, Tuple
=======
from typing import Annotated, Any, Dict, List, Optional, Type
from functools import cache
>>>>>>> 0c926147

from marker.builders.document import DocumentBuilder
from marker.builders.layout import LayoutBuilder
from marker.builders.llm_layout import LLMLayoutBuilder
from marker.builders.ocr import OcrBuilder
from marker.builders.structure import StructureBuilder
from marker.converters import BaseConverter
from marker.processors.blockquote import BlockquoteProcessor
from marker.processors.code import CodeProcessor
from marker.processors.debug import DebugProcessor
from marker.processors.document_toc import DocumentTOCProcessor
from marker.processors.equation import EquationProcessor
from marker.processors.footnote import FootnoteProcessor
from marker.processors.ignoretext import IgnoreTextProcessor
from marker.processors.line_numbers import LineNumbersProcessor
from marker.processors.list import ListProcessor
from marker.processors.llm.llm_complex import LLMComplexRegionProcessor
from marker.processors.llm.llm_form import LLMFormProcessor
from marker.processors.llm.llm_image_description import LLMImageDescriptionProcessor
from marker.processors.llm.llm_table import LLMTableProcessor
from marker.processors.llm.llm_text import LLMTextProcessor
from marker.processors.page_header import PageHeaderProcessor
from marker.processors.sectionheader import SectionHeaderProcessor
from marker.processors.table import TableProcessor
from marker.processors.text import TextProcessor
from marker.providers.pdf import PdfProvider
from marker.renderers.markdown import MarkdownRenderer
from marker.schema import BlockTypes
from marker.schema.blocks import Block
from marker.schema.registry import register_block_class
from marker.util import strings_to_classes


class PdfConverter(BaseConverter):
    """
    A converter for processing and rendering PDF files into Markdown, JSON, HTML and other formats.
    """
    override_map: Annotated[
        Dict[BlockTypes, Type[Block]],
        "A mapping to override the default block classes for specific block types.",
        "The keys are `BlockTypes` enum values, representing the types of blocks,",
        "and the values are corresponding `Block` class implementations to use",
        "instead of the defaults."
    ] = defaultdict()
    use_llm: Annotated[
        bool,
        "Enable higher quality processing with LLMs.",
    ] = False
    default_processors: Tuple[BaseProcessor, ...] = (
        BlockquoteProcessor,
        CodeProcessor,
        DocumentTOCProcessor,
        EquationProcessor,
        FootnoteProcessor,
        IgnoreTextProcessor,
        LineNumbersProcessor,
        ListProcessor,
        PageHeaderProcessor,
        SectionHeaderProcessor,
        TableProcessor,
        LLMTableProcessor,
        LLMTableMergeProcessor,
        LLMFormProcessor,
        TextProcessor,
        LLMTextProcessor,
        LLMComplexRegionProcessor,
        LLMImageDescriptionProcessor,
        DebugProcessor,
    )

    def __init__(self, artifact_dict: Dict[str, Any], processor_list: Optional[List[str]] = None, renderer: str | None = None, config=None):
        super().__init__(config)

        for block_type, override_block_type in self.override_map.items():
            register_block_class(block_type, override_block_type)

        if processor_list:
            processor_list = strings_to_classes(processor_list)
        else:
            processor_list = self.default_processors

        if renderer:
            renderer = strings_to_classes([renderer])[0]
        else:
            renderer = MarkdownRenderer

        self.artifact_dict = artifact_dict
        self.processor_list = processor_list
        self.renderer = renderer

        self.layout_builder_class = LayoutBuilder
        if self.use_llm:
            self.layout_builder_class = LLMLayoutBuilder

    def resolve_dependencies(self, cls):
        init_signature = inspect.signature(cls.__init__)
        parameters = init_signature.parameters

        resolved_kwargs = {}
        for param_name, param in parameters.items():
            if param_name == 'self':
                continue
            elif param_name == 'config':
                resolved_kwargs[param_name] = self.config
            elif param.name in self.artifact_dict:
                resolved_kwargs[param_name] = self.artifact_dict[param_name]
            elif param.default != inspect.Parameter.empty:
                resolved_kwargs[param_name] = param.default
            else:
                raise ValueError(f"Cannot resolve dependency for parameter: {param_name}")

        return cls(**resolved_kwargs)

    @cache
    def build_document(self, filepath: str):
<<<<<<< HEAD
        provider_cls = provider_from_filepath(filepath)
        pdf_provider = provider_cls(filepath, self.config)
=======
>>>>>>> 0c926147
        layout_builder = self.resolve_dependencies(self.layout_builder_class)
        ocr_builder = self.resolve_dependencies(OcrBuilder)

        with PdfProvider(filepath, self.config) as pdf_provider:
            document = DocumentBuilder(self.config)(pdf_provider, layout_builder, ocr_builder)
        StructureBuilder(self.config)(document)

        for processor_cls in self.processor_list:
            processor = self.resolve_dependencies(processor_cls)
            processor(document)

        return document

    def __call__(self, filepath: str):
        document = self.build_document(filepath)
        renderer = self.resolve_dependencies(self.renderer)
        return renderer(document)<|MERGE_RESOLUTION|>--- conflicted
+++ resolved
@@ -1,20 +1,14 @@
 import os
+os.environ["TOKENIZERS_PARALLELISM"] = "false"  # disables a tokenizers warning
+
+import inspect
+from collections import defaultdict
+from typing import Annotated, Any, Dict, List, Optional, Type, Tuple
+from functools import cache
 
 from marker.processors import BaseProcessor
 from marker.processors.llm.llm_table_merge import LLMTableMergeProcessor
 from marker.providers.registry import provider_from_filepath
-
-os.environ["TOKENIZERS_PARALLELISM"] = "false"  # disables a tokenizers warning
-
-import inspect
-from collections import defaultdict
-<<<<<<< HEAD
-from typing import Annotated, Any, Dict, List, Optional, Type, Tuple
-=======
-from typing import Annotated, Any, Dict, List, Optional, Type
-from functools import cache
->>>>>>> 0c926147
-
 from marker.builders.document import DocumentBuilder
 from marker.builders.layout import LayoutBuilder
 from marker.builders.llm_layout import LLMLayoutBuilder
@@ -129,16 +123,11 @@
 
     @cache
     def build_document(self, filepath: str):
-<<<<<<< HEAD
         provider_cls = provider_from_filepath(filepath)
-        pdf_provider = provider_cls(filepath, self.config)
-=======
->>>>>>> 0c926147
         layout_builder = self.resolve_dependencies(self.layout_builder_class)
         ocr_builder = self.resolve_dependencies(OcrBuilder)
-
-        with PdfProvider(filepath, self.config) as pdf_provider:
-            document = DocumentBuilder(self.config)(pdf_provider, layout_builder, ocr_builder)
+        with provider_cls(filepath, self.config) as provider:
+            document = DocumentBuilder(self.config)(provider, layout_builder, ocr_builder)
         StructureBuilder(self.config)(document)
 
         for processor_cls in self.processor_list:
