[tool.poetry]
name = "marker-pdf"
version = "1.5.6"
description = "Convert PDF to markdown with high speed and accuracy."
authors = ["Vik Paruchuri <github@vikas.sh>"]
readme = "README.md"
license = "GPL-3.0-or-later"
repository = "https://github.com/VikParuchuri/marker"
keywords = ["pdf", "markdown", "ocr", "nlp"]
packages = [
    {include = "marker"}
]
include = [
    "marker/scripts/*.sh",
    "marker/scripts/*.html",
]

[tool.poetry.dependencies]
python = "^3.10"
Pillow = "^10.1.0"
pydantic = "^2.4.2"
pydantic-settings = "^2.0.3"
transformers = "^4.45.2"
python-dotenv = "^1.0.0"
torch = "^2.5.1"
tqdm = "^4.66.1"
ftfy = "^6.1.1"
rapidfuzz = "^3.8.1"
surya-ocr = "~0.12.0"
regex = "^2024.4.28"
pdftext = "~0.6.0"
markdownify = "^0.13.1"
click = "^8.1.7"
markdown2 = "^2.5.2"
filetype = "^1.2.0"
scikit-learn = "^1.6.1"
google-genai = "^1.0.0"
<<<<<<< HEAD
mammoth = "^1.9.0"
weasyprint = "^63.1"
openpyxl = "^3.1.5"
python-pptx = "^1.0.2"
ebooklib = "^0.18"
=======
anthropic = "^0.46.0"
>>>>>>> e1cf77a3

[tool.poetry.group.dev.dependencies]
jupyter = "^1.0.0"
datasets = "^2.21.0"
streamlit = "^1.37.1"
fastapi = "^0.115.4"
uvicorn = "^0.32.0"
python-multipart = "^0.0.16"
pytest = "^8.3.3"
pytest-mock = "^3.14.0"
apted = "1.0.3"
distance = "0.1.3"
lxml = "5.3.0"
tabulate = "^0.9.0"
latex2mathml = "^3.77.0"
playwright = "^1.49.1"

[tool.poetry.scripts]
marker = "marker.scripts.convert:convert_cli"
marker_single = "marker.scripts.convert_single:convert_single_cli"
marker_chunk_convert = "marker.scripts.chunk_convert:chunk_convert_cli"
marker_gui = "marker.scripts.run_streamlit_app:streamlit_app_cli"
marker_server = "marker.scripts.server:server_cli"

[build-system]
requires = ["poetry-core"]
build-backend = "poetry.core.masonry.api"<|MERGE_RESOLUTION|>--- conflicted
+++ resolved
@@ -35,15 +35,12 @@
 filetype = "^1.2.0"
 scikit-learn = "^1.6.1"
 google-genai = "^1.0.0"
-<<<<<<< HEAD
+anthropic = "^0.46.0"
 mammoth = "^1.9.0"
 weasyprint = "^63.1"
 openpyxl = "^3.1.5"
 python-pptx = "^1.0.2"
 ebooklib = "^0.18"
-=======
-anthropic = "^0.46.0"
->>>>>>> e1cf77a3
 
 [tool.poetry.group.dev.dependencies]
 jupyter = "^1.0.0"
